--- conflicted
+++ resolved
@@ -1,13 +1,9 @@
 # Service Classes
 Spiral provides idea to put your application business and database logic into set of specific classes called "Services", such classes can be responsible for almost
-<<<<<<< HEAD
-every operation in your application related to business logic. You are not required to use services, however they may significantly simplfify definition of your controller and data entities
-=======
 every operation in your application. You are not required to use services, hovewer they may significantly simplfify definition of your controllers and data entities
->>>>>>> 4111bd30
 and provide better base for unit testing.
 
-> Every Controller is Service. Yep.
+> Every Controller is Service.
 
 ## Scaffolding
 You can generate empty service using CLI command "create:service name", this command will allow you to define set of methods, dependecies with other services
@@ -84,7 +80,7 @@
 
 ## Accessing core components
 In many cases your services might want to talk to framework components, for example databases, translator and etc. You can still request such components as init method
-dependencies, however spiral provides set of short bindings which can be resolved using short name (for example we can get instance of `HttpDispatcher` using `http` binding), such resolution can be performed via magic `__get` method.
+dependencies, hovewer spiral provides set of short bindings which can be resolved using short name (for example we can get instance of `HttpDispatcher` using `http` binding), such resolution can be performed via magic `__get` method.
 
 ```php
    public function someMethod()

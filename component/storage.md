--- conflicted
+++ resolved
@@ -308,13 +308,6 @@
             'prefix' => '',
 
             //
-<<<<<<< HEAD
-            // (Available since v2.9).
-            // Any additional options you want to pass to S3 client that are not
-            // listed above (e.g. 'use_path_style_endpoint').
-            //
-            'options' => [],
-=======
             // Optional key of S3 API endpoint URI. This value is required when
             // using a server other than Amazon.
             //
@@ -331,7 +324,6 @@
             'options' => [
                 'use_path_style_endpoint' => true,
             ]
->>>>>>> 4f077978
         ],
     ],
 

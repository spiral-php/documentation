# Database / Schema Reading
<<<<<<< HEAD
Spiral Database layer (in future DBAL) provides ability to read and analyzie basic properties of given database or given table. In addition to providing set of values specific to analyzed database schema readers will convert DBMS specific set of types to limited set of "abstract" types available for user.
=======
Spiral Database layer provides the ability to read and analyze basic properties of a given database or given table. In addition to that, the DBAL contains a mechanism used to convert sets of column types specific to some DBMS into a limited set of "abstract" types available for the user.
>>>>>>> 65d25609

## List of database tables
Once you have received an instance of `Database` you can check if the desired table exists using the `hasTable` method.

```php
if ($database->hasTable('users')) {
    //...
}
```

In some cases you want to receive all database tables (array of `Spiral\Database\Table`):

```php
foreach ($database->getTables() as $table) {
    dump($table->getName());
}
```

> Attention, all table operation will automatically use a database level table prefix. 

Given instance of table is only high level abstaction, we will need instance of "TableSchema".

```php
foreach ($database->getTables() as $table) {
    dump($table->schema());
}
```

## Reading table properties using TableSchema
The TableSchema provides low level access to table information such as column types (internal and abstract), indexes, foreign keys and etc. You can use this information to perform database export or build your own ORM.

Table primary keys:

```php
dump($schema->getPrimaryKeys());
```

Table indexes:

```php
foreach ($schema->getIndexes() as $index) {
    dump($index->getName());
    dump($index->getColumns());
    dump($index->isUnique());
}
```

Table foreign keys (references):

```php
foreach ($schema->getForeigns() as $foreign) {
    dump($foreign->getColumn());       //Local column name
    dump($foreign->getForeignTable()); //Prefix included (raw name)
    dump($foreign->getForeignKey());

    dump($foreign->getDeleteRule());   //NO ACTION, CASCADE
    dump($foreign->getUpdateRule());   //NO ACTION, CASCADE
}
```

Table columns:

```php
foreach ($schema->getColumns() as $column) {
    dump($column->getName());

    dump($column->getType());          //Internal database type
    dump($column->abstractType());     //Abstract type like string, bigInt, enum, text and etc.
    dump($column->phpType());          //PHP type: int, float, string, bool

    dump($column->getDefaultValue());  //Can be instance of SqlFragment
    
    dump($column->getSize());          //Only for strings and decimal values

    dump($column->getPrecision());     //Decimals only
    dump($column->getScale());         //Decimals only

    dump($column->isNullable());
    dump($column->getEnumValues());    //Only for enums

    dump($column->getConstraints());

    dump($column->sqlStatement());     //Column creation syntax
}
```

> Some types can be mapped incorrectly if the table was created outside migrations or ORM. For example, only MySQL has native enum support, all other databases use an enum constraint.

You can find a complete list of available abstract types [here] (syncing.md).

## Interfaces
If you want to make your code not depend on a specific implementation, you always talk to schemas using DBAL of interfaces.

| Interface                                        | Description 
| ---                                              | ---
| Spiral\Database\DatabaseInterface                | High level abstraction used to represent a single database with the ability to get its tables and run queries.
| Spiral\Database\TableInterface                   | Table level abstraction linked to existing or non-existing database table.
| Spiral\Database\Schemas\TableInterface           | Represent a table schema with all of its columns, indexes and foreign keys.
| Spiral\Database\Schemas\ColumnInterface          | Must represent a table schema column abstraction.
| Spiral\Database\Schemas\IndexInterface           | Represent a single table index associated with a set of columns.
| Spiral\Database\Schemas\ReferenceInterface       | Represents a single foreign key and its options.

## Console Commands
You can also use console commands to get information about configured tables and their schemas:

Command           | Description 
---               | ---
dbal:list       | Get list of databases, their tables and records count.
dbal:describe  | View table schema of default or specific database.

```
> ./spiral.cli dbal:table people --database=postgres
Columns of postgres.people:
+---------+-------------------------+----------------+-----------+------------------------------------+
| Column: | Database Type:          | Abstract Type: | PHP Type: | Default Value:                     |
+---------+-------------------------+----------------+-----------+------------------------------------+
| id      | bigserial               | bigPrimary     | int       | nextval('people_id_seq'::regclass) |
| name    | character varying (255) | string         | string    | ---                                |
| income  | numeric (20,2)          | decimal        | float     | ---                                |
| cityID  | bigint                  | bigInteger     | int       | ---                                |
+---------+-------------------------+----------------+-----------+------------------------------------+

Indexes of postgres.people:
+-----------------------------------+-------+----------+
| Name:                             | Type: | Columns: |
+-----------------------------------+-------+----------+
| people_index_income_54ea144908c7c | INDEX | income   |
+-----------------------------------+-------+----------+

Foreign keys of postgres.people:
+-------------------------------------+---------+----------------+-----------------+------------+------------+
| Name:                               | Column: | Foreign Table: | Foreign Column: | On Delete: | On Update: |
+-------------------------------------+---------+----------------+-----------------+------------+------------+
| people_foreign_cityID_550ef169f1818 | cityID  | cities         | id              | CASCADE    | NO ACTION  |
+-------------------------------------+---------+----------------+-----------------+------------+------------+
```<|MERGE_RESOLUTION|>--- conflicted
+++ resolved
@@ -1,9 +1,5 @@
 # Database / Schema Reading
-<<<<<<< HEAD
-Spiral Database layer (in future DBAL) provides ability to read and analyzie basic properties of given database or given table. In addition to providing set of values specific to analyzed database schema readers will convert DBMS specific set of types to limited set of "abstract" types available for user.
-=======
 Spiral Database layer provides the ability to read and analyze basic properties of a given database or given table. In addition to that, the DBAL contains a mechanism used to convert sets of column types specific to some DBMS into a limited set of "abstract" types available for the user.
->>>>>>> 65d25609
 
 ## List of database tables
 Once you have received an instance of `Database` you can check if the desired table exists using the `hasTable` method.

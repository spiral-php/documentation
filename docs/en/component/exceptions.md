--- conflicted
+++ resolved
@@ -89,21 +89,9 @@
 
 ### Available Reporters
 
-<<<<<<< HEAD
 The `Spiral\Exceptions\Reporter\LoggerReporter` reporter are available out of the box.
 Additionally, the Spiral Framework provides a `Spiral\Exceptions\Reporter\FileReporter` reporter that isn't part 
 of the `Exceptions` component but is available by default in the application.
-=======
-The `Spiral\Exceptions\Reporter\SnapshotterReporter` and `Spiral\Exceptions\Reporter\LoggerReporter` reporters 
-are available out of the box.
-
-#### SnapshotterReporter
-
-This reporter adds an ability to create and save a `snapshot` from an exception. For this feature, the 
-`Spiral\Snapshots\SnapshotterInterface` implementation must be registered in the application container. 
-
-By default, Bootloader `Spiral\Bootloader\SnapshotsBootloader` is already registered with a binding implementation of the interface in the [application bundle](https://github.com/spiral/app).
->>>>>>> 1f7e833d
 
 #### LoggerReporter
 

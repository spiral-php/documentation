--- conflicted
+++ resolved
@@ -238,64 +238,6 @@
 }
 ```
 
-<<<<<<< HEAD
-=======
-### Filter Validation
-
-You can automatically pre-validate `Spiral\Filter\FilterInterface` using `Spiral\Domain\FilterInterceptor`, the error
-will be returned in JSON form (extend `FilterInterceptor` to customize it).
-
-```php
-namespace App\Request;
-
-use Spiral\Filters\Filter;
-
-class LoginRequest extends Filter
-{
-    public const SCHEMA = [
-        'username' => 'query:username',
-        'password' => 'query:password'
-    ];
-
-    public const VALIDATES = [
-        'username' => ['notEmpty'],
-        'password' => ['notEmpty']
-    ];
-}
-```
-
-Now, the `LoginRequest` object passed to controller method will always be valid:
-
-```php
-namespace App\Controller;
-
-use App\Request\LoginRequest;
-
-class HomeController
-{
-    public function index(LoginRequest $request)
-    {
-        dump($request);
-    }
-}
-```
-
-> **Note**
-> Use `/home/index?username=n&password=p` to pass the validation.
-
-In case of the error, the following `application/json` payload will be sent to the client:
-
-```json
-{
-  "status": 400,
-  "errors": {
-    "username": "This value is required.",
-    "password": "This value is required."
-  }
-}
-```
-
->>>>>>> 2b3f51ef
 ### Guard Interceptor
 
 Use `Spiral\Domain\GuardInterceptor` to implement RBAC pre-authorization logic (make sure to install and
@@ -365,7 +307,6 @@
 
 > **Note**
 > Allowed values: `notFound` (404), `forbidden` (401), `error` (500), `badAction` (400).
-
 
 Use the attribute `Spiral\Domain\Annotation\GuardNamespace` to specify controller RBAC namespace and remove the prefix
 from every action. You can also skip the permission definition in `Guarded` when a namespace is specified (security component 

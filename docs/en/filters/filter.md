# Filter Object

The Filter object is used to perform complex data validation and filtration using PSR-7 or any other input.

You can use filters in two ways:

1. Map the data from the request into the object properties.
2. Map and automatically validate the data from the request.

## Validators

If you only need to populate the data from the request you don't need any validators for it. But if you need to validate data,
at first, you need to choose a validator for it.

There are three validators for Spiral Framework that you can use:

- [Spiral Validator](https://github.com/spiral/validator)

```php
<?php

declare(strict_types=1);

namespace App\Filters;

use Spiral\Filters\Model\FilterInterface;
use Spiral\Filters\Model\HasFilterDefinition;
use Spiral\Validator\FilterDefinition;
use Spiral\Filters\Attribute\Input\Post;
use Spiral\Filters\Attribute\Input\File;

class CreatePostFilter implements FilterInterface, HasFilterDefinition
{
    #[Post(key: 'title')]
    public string $title;
    
    #[Post(key: 'text')]
    public string $text;
    
    #[File]
    public UploadedFile $image;
    
    // ...

    public function filterDefinition(): FilterDefinitionInterface
    {
        return new FilterDefinition(
            validationRules: [
                'title' => [
                    ['notEmpty'],
                    ['string::length', 50]
                ],
                'text' => [['notEmpty']],
                'image' => [['image::valid'], ['file::size', 1024]]
                
                // ...
            ]
        );
    }
}
```

- [Symfony Validator](https://github.com/spiral-packages/symfony-validator)

```php
<?php

declare(strict_types=1);

namespace App\Filters;

use Psr\Http\Message\UploadedFileInterface;
use Spiral\Filters\Attribute\Input\Post;
use Spiral\Validation\Symfony\Attribute\Input\File;
use Spiral\Validation\Symfony\AttributesFilter;
use Symfony\Component\HttpFoundation\File\UploadedFile;
use Symfony\Component\Validator\Constraints;

final class CreatePostFilter extends AttributesFilter
{
    #[Post]
    #[Constraints\NotBlank]
    #[Constraints\Length(min: 5)]
    public string $title;

    #[Post]
    #[Constraints\NotBlank]
    #[Constraints\Length(min: 5)]
    public string $slug;

    #[Post]
    #[Constraints\NotBlank]
    #[Constraints\Positive]
    public int $sort;
    
    #[File]
    #[Constraints\Image]
    public UploadedFile $image;
}
```

- [Laravel Validator](https://github.com/spiral-packages/symfony-validator)

```php
<?php

declare(strict_types=1);

namespace App\Filters;

use Spiral\Filters\Attribute\Input\Post;
use Spiral\Filters\Model\Filter;
use Spiral\Filters\Model\FilterDefinitionInterface;
use Spiral\Filters\Model\HasFilterDefinition;
use Spiral\Validation\Laravel\FilterDefinition;
use Spiral\Validation\Laravel\Attribute\Input\File;
use Symfony\Component\HttpFoundation\File\UploadedFile;

final class CreatePostFilter extends Filter implements HasFilterDefinition
{
    #[Post]
    public string $title;

    #[Post]
    public string $slug;

    #[Post]
    public int $sort;

    #[File]
    public UploadedFile $image;

    public function filterDefinition(): FilterDefinitionInterface
    {
        return new FilterDefinition([
            'title' => 'string|required|min:5',
            'slug' => 'string|required|min:5',
            'sort' => 'integer|required',
            'image' => 'required|image'
        ]);
    }
}
```

We will use [Spiral Validator](https://github.com/spiral/validator) package in the article examples.

## Usage

All the filter objects should implement `Spiral\Filters\Model\FilterInterface`. The interface will add the ability to inject
filters with populated data from `Spiral\Filters\InputInterface` from the container.

```php
namespace App\Filter;

use Spiral\Filters\Model\FilterInterface;
use Spiral\Filters\Attribute\Input\Post;

class MyFilter implements FilterInterface
{
    #[Post(key: 'text')]
    public string $text;
}
```

```php
dump($container->get(MyFilter::class)); 
```

You can also use `Spiral\Filters\Model\FilterProviderInterface`->`createFilter` to create an instance:

```php
$provider = $container->get(\Spiral\Filters\Model\FilterProviderInterface::class);
$provider->createFilter(MyFilter::class, $container->get(\Spiral\Filters\InputInterface::class));
```

or simply request the filter as a dependency for example, in some controller

```php
use App\Filter\MyFilter;

class HomeController
{
    public function index(MyFilter $filter): void
    {
        dump($filter);
    }
}
```

## Filter Schema

There are two ways to define the filter schema.

- Using attributes with filter properties.

```php
class MyFilter implements FilterInterface
{
    #[Post(key: 'text')]
    public string $text;
}
```

```php
$filter = $container->get(MyFilter::class);

dump($filter->text); // '...'
dump($filter->getData()); // ['text' => '...'] 
```

- Using an array schema mapping. In this case the filter should implement `Spiral\Filters\Model\HasFilterDefinition` and
  extend the `Spiral\Filters\Model\Filter` class to have access to the mapped data from the request.

```php
namespace App\Filter;

use Spiral\Filters\Model\Filter;
use Spiral\Filters\Model\FilterDefinitionInterface;
use Spiral\Filters\Model\HasFilterDefinition;
use Spiral\Validator\FilterDefinition;

class MyFilter extends Filter implements HasFilterDefinition
{
    public function filterDefinition(): FilterDefinitionInterface
    {
        return new FilterDefinition(mappingSchema: 
            [
                'text' => 'data:text'
            ]
        );
    }
}
```

```php
$filter = $container->get(MyFilter::class);
dump($filter->getData()); // ['text' => '...'] 
```

> **Note**
> You can use both ways in your filter object. In this case the filter provider will build a mapping schema for properties
> with attributes and then merge the schema with the schema from the filter definition.

### Attributes

You can add properties with the needed type and add an attribute that points to the data source.
For example, we can tell our Filter to map the field `login` to the QUERY param `username`:

```php
namespace App\Filter;

use Spiral\Filters\Attribute\Input\Query;
use Spiral\Filters\Model\Filter;

class MyFilter extends Filter
{
    #[Query(key: 'username')]
    public string $login;
}
```

You can combine multiple sources inside the Filter object:

```php
namespace App\Filter;

use Spiral\Filters\Attribute\Input\Cookie;
use Spiral\Filters\Attribute\Input\Post;
use Spiral\Filters\Attribute\Input\Query;
use Spiral\Filters\Model\Filter;

class MyFilter extends Filter
{
    #[Query(key: 'redirectURL')]
    public string $redirectTo;

    #[Cookie]
    public string $memberCookie;

    #[Post]
    public string $username;

    #[Post]
    public string $password;

    #[Post]
    public string $rememberMe;
}
```

### Array based Filters

For example, we can tell our Filter to point the field `login` to the QUERY param `username`:

```php
namespace App\Filter;

use Spiral\Filters\Model\Filter;
use Spiral\Filters\Model\FilterDefinitionInterface;
use Spiral\Filters\Model\HasFilterDefinition;
use Spiral\Validator\FilterDefinition;

class MyFilter extends Filter implements HasFilterDefinition
{
    public function filterDefinition(): FilterDefinitionInterface
    {
        return new FilterDefinition(mappingSchema: 
            [
                'login' => 'query:username'
            ]
        );
    }
}
```

You can combine multiple sources inside the Filter:

```php
namespace App\Filter;

use Spiral\Filters\Model\Filter;
use Spiral\Filters\Model\FilterDefinitionInterface;
use Spiral\Filters\Model\HasFilterDefinition;
use Spiral\Validator\FilterDefinition;

class MyFilter extends Filter implements HasFilterDefinition
{
    public function filterDefinition(): FilterDefinitionInterface
    {
        return new FilterDefinition(mappingSchema: 
            [
                'redirectTo'   => 'query:redirectURL',
                'memberCookie' => 'cookie:memberCookie',
                'username'     => 'data:username',
                'password'     => 'data:password',
                'rememberMe'   => 'data:rememberMe'
            ]
        );
    }
}
```

> **Note**
> The most common source is `data` (points to PSR-7 - the parsed body), you can use this data to fetch values from the incoming
> JSON payloads.

### Dot Notation

The data **origin** can be specified using the dot notation pointing to some nested structure.

Via attributes:

```php
namespace App\Filter;

use Spiral\Filters\Attribute\Input\Post;
use Spiral\Filters\Model\Filter;
use Spiral\Filters\Model\FilterDefinitionInterface;
use Spiral\Filters\Model\HasFilterDefinition;
use Spiral\Validator\FilterDefinition;

class MyFilter extends Filter implements HasFilterDefinition
{
    #[Post(key: 'names.first')]
    public string $firstName;
    
    public function filterDefinition(): FilterDefinitionInterface
    {
        return new FilterDefinition([
            'firstName' => ['string', 'required']
        ]);
    }
}
```

Via array mapping:

```php
namespace App\Filter;

use Spiral\Filters\Model\Filter;
use Spiral\Filters\Model\FilterDefinitionInterface;
use Spiral\Filters\Model\HasFilterDefinition;
use Spiral\Validator\FilterDefinition;

class MyFilter extends Filter implements HasFilterDefinition
{
    public function filterDefinition(): FilterDefinitionInterface
    {
        return new FilterDefinition(
            [
                'firstName' => ['string', 'required']
            ], 
            [
                'firstName' => 'data:names.first'
            ]
        );
    }
}
```

We can accept and validate the following data structure:

```json
{
  "names": {
    "first": "Antony"
  }
}
```

> **Note**
> Error messages will be correctly mounted into the original location. You can also use composite filters for more
> complex use-cases.

### Other Sources

By design, you can use any method of [InputManager](../http/request-response.md) as a source where origin is passed
parameter. The following sources are available:

| Source         | Description                                                   |
|----------------|---------------------------------------------------------------|
| uri            | The current page Uri in a form of `Psr\Http\Message\UriInterface` |
| path           | The current page path                                             |
| method         | Http method (GET, POST, ...)                                  |
| isSecure       | If https is used                                                |
| isAjax         | If `X-Requested-With` is set as `xmlhttprequest`                 |
| isJsonExpected | When the client expects `application/json`                        |
| remoteAddress  | User ip address                                               |

> **Note**
> Read more about the InputManager [here](../http/request-response.md).

For example, to check if a user request is made over https.

Via attributes:

```php
namespace App\Filter;

use Spiral\Filters\Attribute\Input\IsSecure;
use Spiral\Filters\Model\Filter;
use Spiral\Filters\Model\FilterDefinitionInterface;
use Spiral\Filters\Model\HasFilterDefinition;
use Spiral\Validator\FilterDefinition;

class MyFilter extends Filter implements HasFilterDefinition
{
    #[IsSecure]
    public bool $httpsRequest;

    public function filterDefinition(): FilterDefinitionInterface
    {
        return new FilterDefinition([
            'httpsRequest' => [
                ['required', 'error' => 'Connection is not secure.']
            ]
        ]);
    }
}
```

Via array mapping:

```php
namespace App\Filter;

use Spiral\Filters\Model\Filter;
use Spiral\Filters\Model\FilterDefinitionInterface;
use Spiral\Filters\Model\HasFilterDefinition;
use Spiral\Validator\FilterDefinition;

class MyFilter extends Filter implements HasFilterDefinition
{
    public function filterDefinition(): FilterDefinitionInterface
    {
        return new FilterDefinition(
            [
                'httpsRequest' => [
                    ['required', 'error' => 'Connection is not secure.']
                ]
            ],
            [
                'httpsRequest' => 'isSecure:httpsRequest'
            ]
        );
    }
}
```

### Route Parameters

Every route writes the matching parameters into the ServerRequestInterface attribute `matches`, is it possible to access route
values inside your filter.

```php
$router->setRoute(
    'sample',
    new Route('/action/<id>.html', new Controller(HomeController::class))
);
```

Via attributes:

```php
namespace App\Filter;

use Spiral\Filters\Attribute\Input\Route;
use Spiral\Filters\Model\Filter;

class MyFilter extends Filter
{
    #[Route(key: 'id')]
    public string $routeId;
}
```

Via array mapping using `attribute:matches.{name}` notation:

```php
namespace App\Filter;

use Spiral\Filters\Model\Filter;
use Spiral\Filters\Model\FilterDefinitionInterface;
use Spiral\Filters\Model\HasFilterDefinition;
use Spiral\Validator\FilterDefinition;

class MyFilter extends Filter implements HasFilterDefinition
{
    public function filterDefinition(): FilterDefinitionInterface
    {
        return new FilterDefinition(mappingSchema: 
            [
                'routeId' => 'attribute:matches.id'
            ]
        );
    }
}
```

### Setters

Use setters to typecast the incoming value before passing it to the validator. The Filter will assign null to the value
in case of a typecast error:

```php
namespace App\Filter;

use Spiral\Filters\Attribute\Input\Query;
use Spiral\Filters\Attribute\Setter;
use Spiral\Filters\Model\Filter;
use Spiral\Filters\Model\FilterDefinitionInterface;
use Spiral\Filters\Model\HasFilterDefinition;
use Spiral\Validator\FilterDefinition;

class MyFilter extends Filter implements HasFilterDefinition
{
    #[Query(key: 'id')]
    #[Setter(filter: 'intval')]
    public int $number;

    public function filterDefinition(): FilterDefinitionInterface
    {
        return new FilterDefinition([
            'number' => ['required', ['number::higher', 5]]
        ]);
    }
}
```

> **Note**
> You can use any default PHP functions like `intval`, `strval` etc.

```php
namespace App\Controller;

use App\Filter\MyFilter;

class HomeController
{
    public function index(MyFilter $filter): void
    {
        dump($filter->number); // always int
    }
}
```

## Validation

> **Note**
> FilterDefinition class should implement `Spiral\Filters\Model\ShouldBeValidated` if a filter object should be
> validated.

The validation rules can be defined using the same approach as in [Validator](../validation/spiral.md) component.

```php
namespace App\Filter;

use Spiral\Filters\Attribute\Input\Post;
use Spiral\Filters\Model\Filter;
use Spiral\Filters\Model\FilterDefinitionInterface;
use Spiral\Filters\Model\HasFilterDefinition;
use Spiral\Validator\FilterDefinition;

class MyFilter extends Filter implements HasFilterDefinition
{
    #[Post]
    public string $name;
    
    public function filterDefinition(): FilterDefinitionInterface
    {
        return new FilterDefinition([
            'name' => ['string', 'required']
        ]);
    }
}
```

You can use all the checkers, conditions, and rules.

### Handle Validation errors

<<<<<<< HEAD
When some of the filter rule has an error, `Spiral\Filters\Exception\ValidationException` exception will be thrown.
You can handle filter validation exceptions via the `Spiral\Filter\ValidationHandlerMiddleware` middleware.
By default, the middleware uses `Spiral\Filter\JsonErrorsRenderer` for rendering filter errors, 
but you can use your own implementation.
=======
By default, the Spiral Framework doesn't handle filter validation errors. When some of the filter rules has an error,
`Spiral\Filters\Exception\ValidationException` exception will be thrown.

There are two ways to handle a validation exception:
 - Middleware
 - Interceptions

Both the ways are similar. You can see an example of a validation exception handler below:
>>>>>>> 90be27cf

```php
namespace App\Filter;

use Psr\Http\Message\ResponseInterface;
use Spiral\Filters\ErrorsRendererInterface;
use Spiral\Http\ResponseWrapper;

final class CustomJsonErrorsRenderer implements ErrorsRendererInterface
{
    public function __construct(
        private readonly ResponseWrapper $wrapper
    ) {
    }

    public function render(array $errors, mixed $context = null): ResponseInterface
    {
        return $this->wrapper->json([
            'errors' => $errors,
            'context' => (string) $context
        ])
            ->withStatus(422, 'The given data was invalid.');
    }
}
```

And then you need to register middleware for specific route group.

```php
namespace App\Bootloader;

use App\Filter\CustomJsonErrorsRenderer;
use Psr\Container\ContainerInterface;
use Spiral\Core\Container\Autowire;
use Spiral\Filter\ValidationHandlerMiddleware;
use Spiral\Bootloader\Http\RoutesBootloader as BaseRoutesBootloader;
use Spiral\Cookies\Middleware\CookiesMiddleware;
use Spiral\Csrf\Middleware\CsrfMiddleware;
use Spiral\Session\Middleware\SessionMiddleware;

final class RoutesBootloader extends BaseRoutesBootloader
{
    public function __construct(
        private readonly ContainerInterface $container
    ) {
    }

    protected function middlewareGroups(): array
    {
        return [
            'web' => [
                CookiesMiddleware::class,
                SessionMiddleware::class,
                CsrfMiddleware::class,
            ],
            'api' => [
                new Autowire(ValidationHandlerMiddleware::class, [
                    'renderErrors' => $this->container->get(CustomJsonErrorsRenderer::class)
                ]) // <===== Our new middleware
            ],
        ];
    }
}
```

### Custom Errors

You can specify a custom error message to any of the rules in the same way as in the validator component.

```php
namespace App\Filter;

use Spiral\Filters\Attribute\Input\Post;
use Spiral\Filters\Model\Filter;
use Spiral\Filters\Model\FilterDefinitionInterface;
use Spiral\Filters\Model\HasFilterDefinition;
use Spiral\Validator\FilterDefinition;

class MyFilter extends Filter implements HasFilterDefinition
{
    #[Post]
    public string $name;
    
    public function filterDefinition(): FilterDefinitionInterface
    {
        return new FilterDefinition([
            'name' => [
                ['required', 'error' => 'Name must not be empty']
            ]
        ]);
    }
}
```

If you plan to localize the error message later, wrap the text in `[[]]` to automatically index and replace the translation:

```php
namespace App\Filter;

use Spiral\Filters\Attribute\Input\Post;
use Spiral\Filters\Model\Filter;
use Spiral\Filters\Model\FilterDefinitionInterface;
use Spiral\Filters\Model\HasFilterDefinition;
use Spiral\Validator\FilterDefinition;

class MyFilter extends Filter implements HasFilterDefinition
{
    #[Post]
    public string $name;
    
    public function filterDefinition(): FilterDefinitionInterface
    {
        return new FilterDefinition([
            'name' => [
                ['required', 'error' => '[[Name must not be empty]]']
            ]
        ]);
    }
}
```

## Usage

Once the Filter is configured you can access its fields (filtered data).
The `Spiral\Filters\Model\Interceptor\ValidateFilterInterceptor` will automatically validate the data when the filter
is requested and throw a `Spiral\Filters\Exception\ValidationException` if the data is not valid.

### Get Fields

To get a filtered data, use filter properties or the method `getData` (if it extends `Spiral\Filters\Model\Filter`):

```php
namespace App\Filter;

use Spiral\Filters\Attribute\Input\Post;
use Spiral\Filters\Model\Filter;
use Spiral\Filters\Model\FilterDefinitionInterface;
use Spiral\Filters\Model\HasFilterDefinition;
use Spiral\Validator\FilterDefinition;

class MyFilter extends Filter implements HasFilterDefinition
{
    #[Post]
    public string $name;
    
    #[Post]
    public string $email;
    
    public function filterDefinition(): FilterDefinitionInterface
    {
        return new FilterDefinition([
            'name' => ['required']
        ]);
    }
}
```

The following fields are available:

```php
public function index(MyFilter $filter): void
{
    dump($filter->getData()); // {name: ..., email: ...}

    // or
    dump($filter->email);
    dump($filter->name);
}
```<|MERGE_RESOLUTION|>--- conflicted
+++ resolved
@@ -620,21 +620,12 @@
 
 ### Handle Validation errors
 
-<<<<<<< HEAD
 When some of the filter rule has an error, `Spiral\Filters\Exception\ValidationException` exception will be thrown.
 You can handle filter validation exceptions via the `Spiral\Filter\ValidationHandlerMiddleware` middleware.
+
 By default, the middleware uses `Spiral\Filter\JsonErrorsRenderer` for rendering filter errors, 
 but you can use your own implementation.
-=======
-By default, the Spiral Framework doesn't handle filter validation errors. When some of the filter rules has an error,
-`Spiral\Filters\Exception\ValidationException` exception will be thrown.
-
-There are two ways to handle a validation exception:
- - Middleware
- - Interceptions
-
-Both the ways are similar. You can see an example of a validation exception handler below:
->>>>>>> 90be27cf
+
 
 ```php
 namespace App\Filter;

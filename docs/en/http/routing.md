--- conflicted
+++ resolved
@@ -772,7 +772,7 @@
         return 'other';
     }
 
-    public function user(string $id): string
+    public function user(int $id): string
     {
         return "hello {$id}";
     }
@@ -1009,29 +1009,17 @@
 
 class UserController
 {
-<<<<<<< HEAD
-    public function getUser(string $id): string
-=======
     public function getUser($id): string
->>>>>>> 9c032fb7
     {
         return "get {$id}";
     }
 
-<<<<<<< HEAD
-    public function postUser(string $id): string
-=======
     public function postUser($id): string
->>>>>>> 9c032fb7
     {
         return "post {$id}";
     }
 
-<<<<<<< HEAD
-    public function deleteUser(string $id): string
-=======
     public function deleteUser($id): string
->>>>>>> 9c032fb7
     {
         return "delete {$id}";
     }
@@ -1064,29 +1052,17 @@
 
 class UserController
 {
-<<<<<<< HEAD
-    public function load(string $id): string
-=======
     public function load($id): string
->>>>>>> 9c032fb7
     {
         return "get {$id}";
     }
 
-<<<<<<< HEAD
-    public function store(string $id): string
-=======
     public function store($id): string
->>>>>>> 9c032fb7
     {
         return "post {$id}";
     }
 
-<<<<<<< HEAD
-    public function delete(string $id): string
-=======
     public function delete($id): string
->>>>>>> 9c032fb7
     {
         return "delete {$id}";
     }

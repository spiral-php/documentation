--- conflicted
+++ resolved
@@ -14,12 +14,8 @@
 Server Requirements
 --------
 Make sure that your server configured with the following PHP version and extensions:
-<<<<<<< HEAD
+
 * PHP 8.1+, 64bit
-=======
-
-* PHP 8.0+, 64bit
->>>>>>> 2b3f51ef
 * *mb-string* extension (spiral is UTF-8 centric framework)
 * PDO Extension with desired database drivers
 

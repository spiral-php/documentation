--- conflicted
+++ resolved
@@ -8,25 +8,18 @@
 in classic frameworks (share nothing approach). You can also use every library as in the past with only minor
 exceptions.
 
-<<<<<<< HEAD
-By keeping the application in resident memory, you can drastically increase performance and also offload part of
-functionality to the application server.
-
-> Read more about Framework and application server symbiosis [here](/framework/design.md). Read about PSR-7 request
+> **Note**
+> Read more about Framework and application server symbiosis [here](/framework/design.md). Read about PSR-7 request 
 > flow [here](/http/lifecycle.md).
 
 ## Application Server
-=======
-> **Note**
-> Read more about Framework and application server symbiosis [here](/framework/design.md). Read about PSR-7 request flow [here](/http/lifecycle.md).
 
-## Application Server
-The RoadRunner Application Server is installed using the [RoadRunner Bridge](https://github.com/spiral/roadrunner-bridge) integration package.
-In the [spiral/app](https://github.com/spiral/app) skeleton, this package is already installed and configured.
+The RoadRunner Application Server is installed using the [RoadRunner Bridge](https://github.com/spiral/roadrunner-bridge) 
+integration package. In the [spiral/app](https://github.com/spiral/app) skeleton, this package is already installed and
+configured.
 
 > **Note**
 > Learn more about the [RoadRunner Bridge](https://spiral.dev/docs/packages-roadrunner-bridge):
->>>>>>> 6334a6c7
 
 You can configure the number of workers, memory limits, and other extensions using `.rr.yaml` file:
 
@@ -36,30 +29,10 @@
 rpc:
     listen: tcp://127.0.0.1:6001
 
-<<<<<<< HEAD
-static:
-  dir: "public"
-  forbid: [ ".php", ".htaccess" ]
-
-jobs:
-  dispatch:
-    app-job-*.pipeline: "local"
-  pipelines:
-    local.broker: "ephemeral"
-  consume: [ "local" ]
-  workers:
-=======
 server:
->>>>>>> 6334a6c7
     command: "php app.php"
     relay: pipes
 
-<<<<<<< HEAD
-limit:
-  services:
-    http.maxMemory: 100
-    jobs.maxMemory: 100
-=======
 # serve static files
 static:
     dir: "public"
@@ -75,35 +48,12 @@
         num_workers: 2
         supervisor:
             max_worker_memory: 100
->>>>>>> 6334a6c7
 ```
 
 To set the number of workers for HTTP:
 
 ```yaml
 http:
-<<<<<<< HEAD
-  address: 0.0.0.0:8080
-  workers:
-    command: "php app.php"
-    pool.numWorkers: 4
-```
-
-### Developer Mode
-
-To force worker reload after every request (full debug mode) and limit processing to single worker:
-
-```yaml
-http:
-  address: 0.0.0.0:8080
-  workers:
-    command: "php app.php"
-    pool.numWorkers: 1
-    pool.maxJobs: 1
-=======
-    pool:
-        num_workers: 4
-```
 
 ### Developer Mode
 To force worker reload after every request (full debug mode) and limit processing to single worker, add a `debug` option:
@@ -112,7 +62,6 @@
 http:
   pool:
       debug: true
->>>>>>> 6334a6c7
 ```
 
 You can read more about RoadRunner [here](https://roadrunner.dev/docs).
@@ -173,14 +122,6 @@
 
 #### Application State
 
-<<<<<<< HEAD
-Any service declared as singleton will remain in the application memory till the process end. Try to avoid storing any
-user data or open resources in such services.
-
-> Framework includes a set of instruments to simplify the development process and avoid memory/state leaks such as
-> IoC Scopes, Cycle ORM, Immutable Configs, Domain Cores, Routes, and Middleware.
-=======
 > **Note**
 > Framework includes a set of instruments to simplify the development process and avoid memory/state leaks such as 
-IoC Scopes, Cycle ORM, Immutable Configs, Domain Cores, Routes, and Middleware.
->>>>>>> 6334a6c7
+> IoC Scopes, Cycle ORM, Immutable Configs, Domain Cores, Routes, and Middleware.

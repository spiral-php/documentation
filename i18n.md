# Localization
<<<<<<< HEAD
Spiral provides an embedded component to perform contextual location for classes and views - the Translator. 
This component can be requested directly as `Translator`, via the `i18n` shortcut or by using the facade `I18n`.

To get a component instance or facade read the following topics: [Core Components] (core/bindings.md), 
[Facades] (core/facades.md). 

> Before you skip this section because "I don't need translation" - the i18n component can be used not only to perform real translations to multiple languages but is a much easier way to manager application text resources even if it's only for one language. It means that if you want to
edit an error message, view string or etc. you can do it wihout opening a code editor.

## Principals
The Spiral i18n component is build on the idea of using the original string in the base language as the localization key (same method used in GetText), the only difference between GetText and the spiral i18n component is that the latter stores the localization strings in separate files (in the future `bundles`).
This method provides better memory management for bigger applications and groups strings based on the parent view, class or file.

The basic usage of i18n can be represented by following code:
=======
Spiral provides an emdedded component to perform the contextual location for classes and views - Translator. 
Component can be requested directly as `Translator`, via a shortcut `i18n` or using facade `I18n`.

To get the component instance or facade, read the following topics: [Core Components] (core/bindings.md), 
[Facades] (core/facades.md). 

> Before you skip this section because you think "I don't need translations" - think about this. The i18n component can be used not only to perform real translation to mutliple languages but in a much easier way to manage your applications text resources even if it's only for one language. This means that if you want to
edit some error message, view string, etc. you can do this without opening the code editor.

## Principals
Spiral i18n component is built using the idea of original string as a base language in the localization key (same method is used in GetText). The only real difference between GetText and spiral i18n component is that the latter stores the localization string in separate files (in future `bundles`).
Such a method provides a better memory management for larger applications and group strings based on parent view, class or file.

Basic usage of i18n can be highlighted in following code:
>>>>>>> 6708ed95

```php
use Spiral\Facade\I18n;

I18n::get('bundle-name', 'Welcome');
```

<<<<<<< HEAD
To start localizing your code you don't need to modify any php file as in other frameworks, spiral will automatically register the string on first usage or via indexation (see Indexation section).

In some cases when the bundle name doesn't matter (generic messages), you can translate strings by using simpified functions (in this case all messages will come from the "default" bundle).
=======
To start localizing your code, you don't need to modify any PHP file as you might in other frameworks. Spiral will automatically register the string during the first usage or via indexation (see Indexation section).

In some cases, when the bundle name doesn't matter (generic messages), you can transate the string by using a simpified function (in this case all maessages will come from a "default" bundle).
>>>>>>> 6708ed95

```php
echo l('Welcome');
``` 

<<<<<<< HEAD
You can also use the Translator component directly without facade, however
this way is not recommended because spiral will not be able to index and capture used strings via static analysis.

## Replacements
You can also use string interpolation while translating. To do that simply provide the parameter with an array of replacements. This will add more context to your message.
=======
You can also use the Translator component directly without facade. However, doing it this way
is not recommended because spiral will not be able to index and capture strings you used via static analysis.

## Replacements
You can also use string interpolation while translating. To do this, simply provide the parameter with the array of replacements. This will add more context to your message.
>>>>>>> 6708ed95

```php
use Spiral\Facade\I18n;

echo I18n::get('bundle-name', 'Welcome, {name}!', ['name' => $name]);
echo l('Welcome, {name}!', ['name' => $name]);

```

## Pluralization
<<<<<<< HEAD
Spiral provides a convenient way to get pluralized string: you can either use a facade, or more commonly use the helper function `p` since all plural messages are stored in one bundle  (the bundle name is specified in the i18n configuration).
=======
Spiral provides a convenient way to get pluralized strings. You can either use facade or the helper function `p`, which we recommend. All plural messages will always be stored in one bundle (bundle name is specified in i18n configuration).
>>>>>>> 6708ed95

```php
echo p('%s user', $userCount);
```

<<<<<<< HEAD
The provided code will find the appropriate string version of (`%s user`)
and inject a number into it. 

> You can provide a third boolean parameter to enable or disable number formatting (enabled by default).

Pluralized strings resolve based on the language formula described in i18n configuration and works differently for different languages.
For example English has only 2 forms, while Russian has 3. You can find language formulas for different languages here TODO: INCLUDE LINK.

> Pluralization functions are also indexable and can be grabbed without manually registering strings.

Spiral will not generate plural string form automatically, you have to either edit the bundle file (usually located in application/runtime/i18n/language/plural-phrases.php) to add the correct forms or use import/export
functionality.

## Localizing views
Besides using localization functions in the view source (both at runtime and compilation-time) you can perform localization via simplified string constructions by adding `[[` and `]]` to your string.
=======
The following code will find the corresponding string version of (`%s user`)
and inject number into it. 

> You can provide a third boolean parameter to enable or disable number formatting (this feature is enabled by default).

Pluralization string is resolved based on the language formula described in i18n configuration and works differently for different languages.
For example, English has only two forms, and something like Russian has three. You can find language formulas for different languages here TODO: INCLUDE LINK.

> Pluralization functions are also indexable and can be grabbed without manually registering strings.

Spiral will not generate plural string form automatically. Either you have to edit the bundle file to add correct forms (usually located in application/runtime/i18n/language/plural-phrases.php) or use the import/export
functionality.

## Localizing views
Besides using the localization functions in the view source (both in runtime and compiled php's), you can perform localization via a simplified string constructions by adding `[[` and `]]` to your string.
>>>>>>> 6708ed95

```html
...
	<a href="#">[[Logout]]</a>
	<p>
	[[Strings like this will be automatically indexed and
	replaced in a view compilation stage.]]
	</p>
...
```

<<<<<<< HEAD
Strings like that will be automatically indexed and replaced in the view compilation stage.
> The result of view localization is cached, so you can literally localize anything you want without worring about performance or memory usage. However you have to wipe or re-generate view cache after modifying your i18n bundle files.

## Localizing class messages
Spiral gives you a special component trait that can be used to create a bundle based on component aliases. Check the following example.
=======
Strings like this will be automatically indexed and replaced in a view compilation stage.
> The result of the view localization is cached, so you can literally localize anything you want without worrying about performance or memory usage. However, you should always wipe or re-generate view cache after modifying your i18n bundle files.

## Localizing class messages
Spiral gives you special component traits that can be used to create bundles based on component aliases. Check the following example.
>>>>>>> 6708ed95

```php
use Spiral\Components\I18n\LocalizableTrait;

class HomeController extends Controller
{
	use LocalizableTrait;
	
	public function index()
	{
		echo self::i18nMessage('This is home contoller.');
	}
}
```

<<<<<<< HEAD
This trait will allow not only the usage of the `i18nMessage` method but will also index every string declared in the default property values and encompassed with `[[` and `]]`.
=======
Trait allows not only the usage of `i18nMessage` method but will additionally index every string declared in default property value and/or embraced with `[[` and `]]`.
>>>>>>> 6708ed95

```php
use Spiral\Components\I18n\LocalizableTrait;

class HomeController extends Controller
{
	use LocalizableTrait;
	
	protected $messages = array(
		'welcome' => '[[Welcome!]]',
		'not-captured' => 'Simple text.'
	);
	
	public function index()
	{
		echo self::i18nMessage('This is home contoller.');
	}
}
```

> `[[` and `]]` are not required for the i18nMessage() method but this prefix and postfix will be automatically removed to allow the localizwtion of strings defined as default property values.

```php
use Spiral\Components\I18n\LocalizableTrait;

class HomeController extends Controller
{
	use LocalizableTrait;
	
	protected $messages = array(
		'welcome' => '[[Welcome!]]',
		'not-captured' => 'Simple text.'
	);
	
	public function index()
	{
		echo self::i18nMessage($this->messages['welcome']);
	}
}
```
> This technique is widely used to specify custom error mesagges for ODM and ORM validations.

```php

class User extends Document
{	
	...
	
	protected $validates = array(
		'email' => array(
			['required', 'error' => '[[Email is required.]]'],
			['email', 'error' => '[[Invalid email.]]']
		)
	);
}
```

You can also use i18nMessage() outside your class/model method and such usage is also captured with no problems.

```php
echo HomeController::i18nMessage('Message from HomeController.');
```

> Both ORM and ODM models have LocalizableTrait enabled by default and can translate validation messages.

## Indexation
<<<<<<< HEAD
In many cases your string translation functions are located in blocks
which execute based on some condition. This means that spiral will not be able to capture and register such translations automatically. However, you can perform static analysis of your code
by running the console command `i18n:index`. This command will detect all
possible string usages in files (as fucntions) and classes (`self::i18nMessage()` method).
=======
In many cases, your string translation functions are located in blocks
which are executed based on some conditions etc. This means that Spiral will not be able to automatically capture and register such translations. However, you can perform a static analysis of your code
by running the console command `i18n:index`. This command will detect all
possible string usages in your files (as functions) and classes (`self::i18nMessage()` method).
>>>>>>> 6708ed95

> Spiral can't capture strings translated using non-static methods of simplified functions (like `$this->i18n->get(...)` or `$this->i18nMessage()`).

## Edit translation
<<<<<<< HEAD
Once you have captured all your strings, you can edit the contents of your bundle files manually by editing their content in `application/runtime/i18n/language/` directory. Every bundle is represent as a simple php array and can be edited fairly easy.
=======
Once you have captured all your strings, you can manually edit the content of your bundle files in the `application/runtime/i18n/language/` directory. Every bundle is represented as a simple PHP array and can be edited easily.
>>>>>>> 6708ed95

## Edit translation even better
For a lot of reasons, you can't give a set of PHP files to a translator. Fortunatelly, Spiral has a very easy way to export and import localization files into GetText PO format. Such format can be edited by many programs and will  simplify the translation process. There are a number of good free PO editors online to help you with this. 

[SCREENSHOT]

To export specified language to PO file execute:

After editing the file, you can import it back (the language name is already embedded into your file so you don't need to specify it).

> PO fully supports the use of plural phrases and can work with different language formulas.

[SCREENSHOT]

## Runtime message edit
If you want to change the string translation in runtime, consider using a set method of Translator (example given for controller action).

```php
$this->i18n->set('bundle-name', 'Welcome, {name}!', 'Hi, {name}!');
```<|MERGE_RESOLUTION|>--- conflicted
+++ resolved
@@ -1,35 +1,18 @@
 # Localization
-<<<<<<< HEAD
 Spiral provides an embedded component to perform contextual location for classes and views - the Translator. 
 This component can be requested directly as `Translator`, via the `i18n` shortcut or by using the facade `I18n`.
-
-To get a component instance or facade read the following topics: [Core Components] (core/bindings.md), 
-[Facades] (core/facades.md). 
-
-> Before you skip this section because "I don't need translation" - the i18n component can be used not only to perform real translations to multiple languages but is a much easier way to manager application text resources even if it's only for one language. It means that if you want to
-edit an error message, view string or etc. you can do it wihout opening a code editor.
-
-## Principals
-The Spiral i18n component is build on the idea of using the original string in the base language as the localization key (same method used in GetText), the only difference between GetText and the spiral i18n component is that the latter stores the localization strings in separate files (in the future `bundles`).
-This method provides better memory management for bigger applications and groups strings based on the parent view, class or file.
-
-The basic usage of i18n can be represented by following code:
-=======
-Spiral provides an emdedded component to perform the contextual location for classes and views - Translator. 
-Component can be requested directly as `Translator`, via a shortcut `i18n` or using facade `I18n`.
 
 To get the component instance or facade, read the following topics: [Core Components] (core/bindings.md), 
 [Facades] (core/facades.md). 
 
-> Before you skip this section because you think "I don't need translations" - think about this. The i18n component can be used not only to perform real translation to mutliple languages but in a much easier way to manage your applications text resources even if it's only for one language. This means that if you want to
-edit some error message, view string, etc. you can do this without opening the code editor.
+> Before you skip this section because you think "I don't need translation" - think about this. The i18n component can be used not only to perform real translations to multiple languages but is a much easier way to manager application text resources even if it's only for one language. This means that if you want to
+edit an error message, view string or etc. you can do it wihout opening a code editor.
 
 ## Principals
-Spiral i18n component is built using the idea of original string as a base language in the localization key (same method is used in GetText). The only real difference between GetText and spiral i18n component is that the latter stores the localization string in separate files (in future `bundles`).
-Such a method provides a better memory management for larger applications and group strings based on parent view, class or file.
+The Spiral i18n component is build on the idea of using the original string as a base language in the localization key (the same method is used in GetText). The only real difference between GetText and Spiral's i18n component is that the latter stores the localization strings in separate files (in the future `bundles`).
+This method provides better memory management for larger applications and groups strings based on the parent view, class or file.
 
-Basic usage of i18n can be highlighted in following code:
->>>>>>> 6708ed95
+The basic usage of i18n can be represented by following code:
 
 ```php
 use Spiral\Facade\I18n;
@@ -37,33 +20,19 @@
 I18n::get('bundle-name', 'Welcome');
 ```
 
-<<<<<<< HEAD
-To start localizing your code you don't need to modify any php file as in other frameworks, spiral will automatically register the string on first usage or via indexation (see Indexation section).
-
-In some cases when the bundle name doesn't matter (generic messages), you can translate strings by using simpified functions (in this case all messages will come from the "default" bundle).
-=======
-To start localizing your code, you don't need to modify any PHP file as you might in other frameworks. Spiral will automatically register the string during the first usage or via indexation (see Indexation section).
+To start localizing your code, you don't need to modify any PHP files as you might in other frameworks. Spiral will automatically register the string during the first usage or via indexation (see Indexation section).
 
 In some cases, when the bundle name doesn't matter (generic messages), you can transate the string by using a simpified function (in this case all maessages will come from a "default" bundle).
->>>>>>> 6708ed95
 
 ```php
 echo l('Welcome');
 ``` 
 
-<<<<<<< HEAD
-You can also use the Translator component directly without facade, however
-this way is not recommended because spiral will not be able to index and capture used strings via static analysis.
-
-## Replacements
-You can also use string interpolation while translating. To do that simply provide the parameter with an array of replacements. This will add more context to your message.
-=======
 You can also use the Translator component directly without facade. However, doing it this way
 is not recommended because spiral will not be able to index and capture strings you used via static analysis.
 
 ## Replacements
 You can also use string interpolation while translating. To do this, simply provide the parameter with the array of replacements. This will add more context to your message.
->>>>>>> 6708ed95
 
 ```php
 use Spiral\Facade\I18n;
@@ -74,40 +43,19 @@
 ```
 
 ## Pluralization
-<<<<<<< HEAD
-Spiral provides a convenient way to get pluralized string: you can either use a facade, or more commonly use the helper function `p` since all plural messages are stored in one bundle  (the bundle name is specified in the i18n configuration).
-=======
-Spiral provides a convenient way to get pluralized strings. You can either use facade or the helper function `p`, which we recommend. All plural messages will always be stored in one bundle (bundle name is specified in i18n configuration).
->>>>>>> 6708ed95
+Spiral provides a convenient way to get pluralized strings. You can either use a facade or the helper function `p`, which we recommend. All plural messages will always be stored in one bundle (bundle name is specified in i18n configuration).
 
 ```php
 echo p('%s user', $userCount);
 ```
 
-<<<<<<< HEAD
-The provided code will find the appropriate string version of (`%s user`)
+The following code will find the corresponding string version of (`%s user`)
 and inject a number into it. 
-
-> You can provide a third boolean parameter to enable or disable number formatting (enabled by default).
-
-Pluralized strings resolve based on the language formula described in i18n configuration and works differently for different languages.
-For example English has only 2 forms, while Russian has 3. You can find language formulas for different languages here TODO: INCLUDE LINK.
-
-> Pluralization functions are also indexable and can be grabbed without manually registering strings.
-
-Spiral will not generate plural string form automatically, you have to either edit the bundle file (usually located in application/runtime/i18n/language/plural-phrases.php) to add the correct forms or use import/export
-functionality.
-
-## Localizing views
-Besides using localization functions in the view source (both at runtime and compilation-time) you can perform localization via simplified string constructions by adding `[[` and `]]` to your string.
-=======
-The following code will find the corresponding string version of (`%s user`)
-and inject number into it. 
 
 > You can provide a third boolean parameter to enable or disable number formatting (this feature is enabled by default).
 
-Pluralization string is resolved based on the language formula described in i18n configuration and works differently for different languages.
-For example, English has only two forms, and something like Russian has three. You can find language formulas for different languages here TODO: INCLUDE LINK.
+Pluralization string is resolved based on the language formula described in the i18n configuration and works differently for different languages.
+For example, English has only two forms, while Russian has three. You can find language formulas for different languages here TODO: INCLUDE LINK.
 
 > Pluralization functions are also indexable and can be grabbed without manually registering strings.
 
@@ -115,8 +63,7 @@
 functionality.
 
 ## Localizing views
-Besides using the localization functions in the view source (both in runtime and compiled php's), you can perform localization via a simplified string constructions by adding `[[` and `]]` to your string.
->>>>>>> 6708ed95
+Besides using the localization functions in the view source (both at runtime and compilation time), you can perform localization via simplified string constructions by adding `[[` and `]]` to your string.
 
 ```html
 ...
@@ -128,19 +75,11 @@
 ...
 ```
 
-<<<<<<< HEAD
-Strings like that will be automatically indexed and replaced in the view compilation stage.
-> The result of view localization is cached, so you can literally localize anything you want without worring about performance or memory usage. However you have to wipe or re-generate view cache after modifying your i18n bundle files.
-
-## Localizing class messages
-Spiral gives you a special component trait that can be used to create a bundle based on component aliases. Check the following example.
-=======
 Strings like this will be automatically indexed and replaced in a view compilation stage.
-> The result of the view localization is cached, so you can literally localize anything you want without worrying about performance or memory usage. However, you should always wipe or re-generate view cache after modifying your i18n bundle files.
+> The result of the view localization is cached, so you can literally localize anything you want without worring about performance or memory usage. However, you should always  wipe or re-generate the view cache after modifying your i18n bundle files.
 
 ## Localizing class messages
 Spiral gives you special component traits that can be used to create bundles based on component aliases. Check the following example.
->>>>>>> 6708ed95
 
 ```php
 use Spiral\Components\I18n\LocalizableTrait;
@@ -156,11 +95,7 @@
 }
 ```
 
-<<<<<<< HEAD
-This trait will allow not only the usage of the `i18nMessage` method but will also index every string declared in the default property values and encompassed with `[[` and `]]`.
-=======
-Trait allows not only the usage of `i18nMessage` method but will additionally index every string declared in default property value and/or embraced with `[[` and `]]`.
->>>>>>> 6708ed95
+This trait will allow not only the usage of the `i18nMessage` method but will also index every string declared in the default property values and/or encompassed with `[[` and `]]`.
 
 ```php
 use Spiral\Components\I18n\LocalizableTrait;
@@ -227,26 +162,15 @@
 > Both ORM and ODM models have LocalizableTrait enabled by default and can translate validation messages.
 
 ## Indexation
-<<<<<<< HEAD
-In many cases your string translation functions are located in blocks
-which execute based on some condition. This means that spiral will not be able to capture and register such translations automatically. However, you can perform static analysis of your code
-by running the console command `i18n:index`. This command will detect all
-possible string usages in files (as fucntions) and classes (`self::i18nMessage()` method).
-=======
 In many cases, your string translation functions are located in blocks
 which are executed based on some conditions etc. This means that Spiral will not be able to automatically capture and register such translations. However, you can perform a static analysis of your code
 by running the console command `i18n:index`. This command will detect all
 possible string usages in your files (as functions) and classes (`self::i18nMessage()` method).
->>>>>>> 6708ed95
 
 > Spiral can't capture strings translated using non-static methods of simplified functions (like `$this->i18n->get(...)` or `$this->i18nMessage()`).
 
 ## Edit translation
-<<<<<<< HEAD
-Once you have captured all your strings, you can edit the contents of your bundle files manually by editing their content in `application/runtime/i18n/language/` directory. Every bundle is represent as a simple php array and can be edited fairly easy.
-=======
 Once you have captured all your strings, you can manually edit the content of your bundle files in the `application/runtime/i18n/language/` directory. Every bundle is represented as a simple PHP array and can be edited easily.
->>>>>>> 6708ed95
 
 ## Edit translation even better
 For a lot of reasons, you can't give a set of PHP files to a translator. Fortunatelly, Spiral has a very easy way to export and import localization files into GetText PO format. Such format can be edited by many programs and will  simplify the translation process. There are a number of good free PO editors online to help you with this. 

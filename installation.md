--- conflicted
+++ resolved
@@ -51,10 +51,6 @@
 ./debug.php
 ./views.php
 ```
-<<<<<<< HEAD
-> Environment change will alter the applicationID, which will automatically invalidate configuration
-=======
 
-> Environment change will alter applicationID, which will automatically invalidate configuration
->>>>>>> 69b5a007
-and view cache. Read more about configuring spiral application in Core / Configuration section.+> Environment changes will alter the applicationID, which will automatically invalidate the configuration
+and view cache. Read more about configuring Spiral applications in Core / Configuration section.
--- conflicted
+++ resolved
@@ -125,11 +125,7 @@
 </block:content>
 ```
 
-<<<<<<< HEAD
-> Attention, ViewManager does not know about changes in parent layouts, you should either recompile your views using `views:compile` command or simply disable cache in development enviroment.
-=======
 > Attention, ViewManager does not know about changes in parent layouts, you should either recompile your views using the `views:compile` command or simply disable the cache in the development enviroment.
->>>>>>> 7dec21b6
 
 ## Parent block content
 In our previous example we demonstrated the ability to inject the desired values into our parent layout, however in many cases we might want to be able to rewrite specific parts of parent layout without losing the original content. We can do this by defining a few new blocks in our parent layout:
